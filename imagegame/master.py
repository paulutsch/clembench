--- conflicted
+++ resolved
@@ -64,54 +64,6 @@
                                                         name="Player 2",
                                                         game_role="Instruction Follower",
                                                         game_recorder=self.game_recorder)
-<<<<<<< HEAD
-        self.log_player(self.instruction_giver)
-        self.log_player(self.instruction_follower)
-
-    def proceeds(self) -> bool:
-        if self.game.terminate:
-            return False
-        if self.game.current_turn >= self.game.max_turns:
-            self.log_to_self("game end", "turn limit reached")
-            return False
-        return True
-
-    def play(self) -> None:
-        while self.proceeds():
-            self.turn()
-
-    def turn(self):
-        if self.game.current_turn > 0:
-            self.log_next_round()
-        # instruction giving - A side
-        self.turn_request_stats[self.game.current_turn] = {'request_count': 0, 'parsed_count': 0, 'violated_count': 0}
-
-        context = dict(role="user", content="")
-        if self.game.current_turn == 0:  # add prompt
-            context["content"] = self.game.player_1_prompt_header + '\n' + self.game.target_grid + '\n'
-        context["content"] += self.game.player_1_question
-        player_1_response_text = self.instruction_giver(context)
-
-        self.request_count += 1
-        self.turn_request_stats[self.game.current_turn]['request_count'] += 1
-
-        # check if it reached the end on 1 side
-        match = re.compile(self.game.player_1_terminate_pattern, re.IGNORECASE).match(player_1_response_text)
-        if match:
-            self.parsed_request_count += 1
-            self.turn_request_stats[self.game.current_turn]['parsed_count'] += 1
-            self.game.terminate = True
-            self.log_to_self("found terminate pattern", player_1_response_text)
-            return
-        else:
-            # continue if the Player didn't say -> Instruction: DONE
-            # check if Player 1 message follows the rule => start with "Instruction:"
-            player_1_message_matched = re.compile(self.game.player_1_response_pattern, re.IGNORECASE).match(
-                player_1_response_text)
-            if player_1_message_matched:
-                if '\n' in player_1_response_text:
-                    parsed_instruction = player_1_response_text.split('\n')[0]
-=======
         p1_initial_prompt = self.game.player_1_prompt_header + '\n' + self.game.target_grid + '\n' + self.game.player_1_question
         self.add_player(self.instruction_giver, initial_context=p1_initial_prompt)
         self.add_player(self.instruction_follower, initial_prompt=self.game.player_2_prompt_header)
@@ -135,7 +87,6 @@
                 match = re.compile(self.game.player_1_response_pattern, re.IGNORECASE).match(response)
                 if match:
                     return True
->>>>>>> 5046def9
                 else:
                     self.game.terminate = True
                     self.log_to_self("invalid format", "Invalid instruction format")
